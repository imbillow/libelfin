--- conflicted
+++ resolved
@@ -117,7 +117,6 @@
   return expr(cu, cur.get_section_offset(), size);
 }
 
-<<<<<<< HEAD
 bool value::as_flag() const {
   switch (form) {
     case DW_FORM::flag: {
@@ -129,29 +128,11 @@
     default:
       throw value_type_mismatch("cannot read " + to_string(typ) + " as flag");
   }
-=======
 loclist
 value::as_loclist() const
 {
         cursor cur(cu->data(), offset);
         return loclist(cu, cur.get_section_offset());
-}
-
-
-bool
-value::as_flag() const
-{
-        switch (form) {
-        case DW_FORM::flag: {
-                cursor cur(cu->data(), offset);
-                return cur.fixed<ubyte>() != 0;
-        }
-        case DW_FORM::flag_present:
-                return true;
-        default:
-                throw value_type_mismatch("cannot read " + to_string(typ) + " as flag");
-        }
->>>>>>> bdba76d1
 }
 
 rangelist value::as_rangelist() const {

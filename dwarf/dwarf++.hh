--- conflicted
+++ resolved
@@ -303,7 +303,6 @@
  * A Debugging Information Entry, or DIE.  The basic unit of
  * information in a DWARF file.
  */
-<<<<<<< HEAD
 class die {
   // XXX Make this class better for use in maps.  Currently dies
   // are fairly big and expensive to copy, but most of that
@@ -393,6 +392,12 @@
   friend class value;
   // XXX If we can get the CU, we don't need this
   friend struct ::std::hash<die>;
+        /**
+         * Return true if the given section offset is contained within
+         * this DIE
+         */
+        bool contains_section_offset(section_offset off) const;
+
 
   const unit *cu;
   // The abbrev of this DIE.  By convention, if this DIE
@@ -415,132 +420,6 @@
    * Read this DIE from the given offset in cu.
    */
   void read(section_offset off);
-=======
-class die
-{
-        // XXX Make this class better for use in maps.  Currently dies
-        // are fairly big and expensive to copy, but most of that
-        // information can be constructed lazily.  This is also bad
-        // for use in caches since it will keep the DWARF file alive.
-        // OTOH, maybe caches need eviction anyway.
-public:
-        DW_TAG tag;
-
-        die() : cu(nullptr), abbrev(nullptr) { }
-        die(const die &o) = default;
-        die(die &&o) = default;
-
-        die& operator=(const die &o) = default;
-        die& operator=(die &&o) = default;
-
-        /**
-         * Return true if this object represents a DIE in a DWARF
-         * file.  Default constructed objects are not valid and some
-         * methods return invalid DIEs to indicate failures.
-         */
-        bool valid() const
-        {
-                return abbrev != nullptr;
-        }
-
-        /**
-         * Return the unit containing this DIE.
-         */
-        const unit &get_unit() const;
-
-        /**
-         * Return this DIE's byte offset within its compilation unit.
-         */
-        section_offset get_unit_offset() const
-        {
-                return offset;
-        }
-
-        /**
-         * Return this DIE's byte offset within its section.
-         */
-        section_offset get_section_offset() const;
-
-        /**
-         * Return true if this DIE has the requested attribute.
-         */
-        bool has(DW_AT attr) const;
-
-        /**
-         * Return the value of attr.  Throws out_of_range if this DIE
-         * does not have the specified attribute.  It is generally
-         * better to use the type-safe attribute getters (the global
-         * functions beginning with at_*) when possible.
-         */
-        value operator[](DW_AT attr) const;
-
-        /**
-         * Return the value of attr after resolving specification and
-         * abstract origin references.  If the attribute cannot be
-         * resolved, returns an invalid value.  Declaration DIEs can
-         * "complete" a previous non-defining declaration DIE and
-         * similarly inherit the non-defining declaration's attributes
-         * (DWARF4 section 2.13) Likewise, any DIE that is a child of
-         * a concrete inlined instance can specify another DIE as its
-         * "abstract origin" and the original DIE will inherit the
-         * attributes of its abstract origin (DWARF4 section 3.3.8.2).
-         */
-        value resolve(DW_AT attr) const;
-
-        class iterator;
-
-        /**
-         * Return an iterator over the children of this DIE.  Note
-         * that the DIEs returned by this iterator are temporary, so
-         * if you need to store a DIE for more than one loop
-         * iteration, you must copy it.
-         */
-        iterator begin() const;
-        iterator end() const;
-
-        /**
-         * Return a vector of the attributes of this DIE.
-         */
-        const std::vector<std::pair<DW_AT, value> > attributes() const;
-
-        bool operator==(const die &o) const;
-        bool operator!=(const die &o) const;
-
-        /**
-         * Return true if the given section offset is contained within
-         * this DIE
-         */
-        bool contains_section_offset(section_offset off) const;
-
-private:
-        friend class unit;
-        friend class type_unit;
-        friend class value;
-        // XXX If we can get the CU, we don't need this
-        friend struct ::std::hash<die>;
-
-        const unit *cu;
-        // The abbrev of this DIE.  By convention, if this DIE
-        // represents a sibling list terminator, this is null.  This
-        // object is kept live by the CU.
-        const abbrev_entry *abbrev;
-        // The beginning of this DIE, relative to the CU.
-        section_offset offset;
-        // Offsets of attributes, relative to cu's subsection.  The
-        // vast majority of DIEs tend to have six or fewer attributes,
-        // so we reserve space in the DIE itself for six attributes.
-        small_vector<section_offset, 6> attrs;
-        // The offset of the next DIE, relative to cu'd subsection.
-        // This is set even for sibling list terminators.
-        section_offset next;
-
-        die(const unit *cu);
-
-        /**
-         * Read this DIE from the given offset in cu.
-         */
-        void read(section_offset off);
->>>>>>> bdba76d1
 };
 
 /**
@@ -622,7 +501,6 @@
  * require additional context from the compilation unit).  Use
  * compilation_unit::get_line_table instead.
  */
-<<<<<<< HEAD
 class value {
  public:
   enum class type {
@@ -726,7 +604,9 @@
    */
   bool as_flag() const;
 
-  // XXX loclistptr, macptr
+        // XXX macptr
+
+        loclist as_loclist() const;
 
   /**
    * Return this value as a rangelist.
@@ -779,180 +659,6 @@
   DW_FORM form;
   type typ;
   section_offset offset;
-=======
-class value
-{
-public:
-        enum class type
-        {
-                invalid,
-                address,
-                block,
-                constant,
-                uconstant,
-                sconstant,
-                exprloc,
-                flag,
-                line,
-                loclist,
-                mac,
-                rangelist,
-                reference,
-                string
-        };
-
-        /**
-         * Construct a value with type `type::invalid`.
-         */
-        value() : cu(nullptr), typ(type::invalid) { }
-
-        value(const value &o) = default;
-        value(value &&o) = default;
-
-        value& operator=(const value &o) = default;
-        value& operator=(value &&o) = default;
-
-        /**
-         * Return true if this object represents a valid value.
-         * Default constructed line tables are not valid.
-         */
-        bool valid() const
-        {
-                return typ != type::invalid;
-        }
-
-        /**
-         * Return this value's byte offset within its compilation
-         * unit.
-         */
-        section_offset get_unit_offset() const
-        {
-                return offset;
-        }
-
-        /**
-         * Return this value's byte offset within its section.
-         */
-        section_offset get_section_offset() const;
-
-        type get_type() const
-        {
-                return typ;
-        }
-
-        /**
-         * Return this value's attribute encoding.  This automatically
-         * resolves indirect encodings, so this will never return
-         * DW_FORM::indirect.  Note that the mapping from forms to
-         * types is non-trivial and often depends on the attribute
-         * (especially prior to DWARF 4).
-         */
-        DW_FORM get_form() const
-        {
-                return form;
-        }
-
-        /**
-         * Return this value as a target machine address.
-         */
-        taddr as_address() const;
-
-        /**
-         * Return this value as a block.  The returned pointer points
-         * directly into the section data, so the caller must ensure
-         * that remains valid as long as the data is in use.
-         * *size_out is set to the length of the returned block, in
-         * bytes.
-         *
-         * This automatically coerces "exprloc" type values by
-         * returning the raw bytes of the encoded expression.
-         */
-        const void *as_block(size_t *size_out) const;
-
-        /**
-         * Return this value as an unsigned constant.  This
-         * automatically coerces "constant" type values by
-         * interpreting their bytes as unsigned.
-         */
-        uint64_t as_uconstant() const;
-
-        /**
-         * Return this value as a signed constant.  This automatically
-         * coerces "constant" type values by interpreting their bytes
-         * as twos-complement signed values.
-         */
-        int64_t as_sconstant() const;
-
-        /**
-         * Return this value as an expression.  This automatically
-         * coerces "block" type values by interpreting the bytes in
-         * the block as an expression (prior to DWARF 4, exprlocs were
-         * always encoded as blocks, though the library automatically
-         * distinguishes these types based on context).
-         */
-        expr as_exprloc() const;
-
-        /**
-         * Return this value as a boolean flag.
-         */
-        bool as_flag() const;
-
-        // XXX macptr
-
-        loclist as_loclist() const;
-
-        /**
-         * Return this value as a rangelist.
-         */
-        rangelist as_rangelist() const;
-
-        /**
-         * For a reference type value, return the referenced DIE.
-         * This DIE may be in a different compilation unit or could
-         * be a DIE in a type unit.
-         */
-        die as_reference() const;
-
-        /**
-         * Return this value as a string.
-         */
-        std::string as_string() const;
-
-        /**
-         * Fill the given string buffer with the string value of this
-         * value.  This is useful to minimize allocation when reading
-         * several string-type values.
-         */
-        void as_string(std::string &buf) const;
-
-        /**
-         * Return this value as a NUL-terminated character string.
-         * The returned pointer points directly into the section data,
-         * so the caller must ensure that remains valid as long as the
-         * data is in use.  *size_out, if not NULL, is set to the
-         * length of the returned string without the NUL-terminator.
-         */
-        const char *as_cstr(size_t *size_out = nullptr) const;
-
-        /**
-         * Return this value as a section offset.  This is applicable
-         * to lineptr, loclistptr, macptr, and rangelistptr.
-         */
-        section_offset as_sec_offset() const;
-
-private:
-        friend class die;
-
-        value(const unit *cu,
-              DW_AT name, DW_FORM form, type typ, section_offset offset);
-
-        void resolve_indirect(DW_AT name);
-
-        const unit *cu;
-        DW_FORM form;
-        type typ;
-        section_offset offset;
->>>>>>> bdba76d1
 };
 
 std::string to_string(value::type v);
@@ -1020,7 +726,6 @@
  * evaluation engine.  The default implementation throws expr_error
  * for all methods.
  */
-<<<<<<< HEAD
 class expr_context {
  public:
   virtual ~expr_context() {}
@@ -1053,45 +758,6 @@
   virtual taddr form_tls_address(taddr address) {
     throw expr_error("DW_OP_form_tls_address operations not supported");
   }
-=======
-class expr_context
-{
-public:
-        virtual ~expr_context() { }
-
-        /**
-         * Return the value stored in register regnum.  This is used
-         * to implement DW_OP_breg* operations.
-         */
-        virtual taddr reg(unsigned regnum)
-        {
-                throw expr_error("DW_OP_breg* operations not supported");
-        }
-
-        /**
-         * Implement DW_OP_deref_size.
-         */
-        virtual taddr deref_size(taddr address, unsigned size)
-        {
-                throw expr_error("DW_OP_deref_size operations not supported");
-        }
-
-        /**
-         * Implement DW_OP_xderef_size.
-         */
-        virtual taddr xderef_size(taddr address, taddr asid, unsigned size)
-        {
-                throw expr_error("DW_OP_xderef_size operations not supported");
-        }
-
-        /**
-         * Implement DW_OP_form_tls_address.
-         */
-        virtual taddr form_tls_address(taddr address)
-        {
-                throw expr_error("DW_OP_form_tls_address operations not supported");
-        }
-
         /**
          * Implement DW_OP_form_tls_address.
          */
@@ -1099,7 +765,6 @@
         {
                 throw expr_error("loclist operations not supported");
         }
->>>>>>> bdba76d1
 };
 
 /**
